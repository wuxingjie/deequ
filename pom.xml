--- conflicted
+++ resolved
@@ -6,11 +6,7 @@
 
     <groupId>com.amazon.deequ</groupId>
     <artifactId>deequ</artifactId>
-<<<<<<< HEAD
     <version>2.0.4-spark-3.3</version>
-=======
-    <version>2.0.6-spark-3.4</version>
->>>>>>> 1fc09e1b
 
     <properties>
         <maven.compiler.source>17</maven.compiler.source>
@@ -204,7 +200,6 @@
             </plugin>
 
             <!-- enable scalatest -->
-<<<<<<< HEAD
 <!--            <plugin>-->
 <!--                <groupId>org.scalatest</groupId>-->
 <!--                <artifactId>scalatest-maven-plugin</artifactId>-->
@@ -223,27 +218,6 @@
 <!--                    </execution>-->
 <!--                </executions>-->
 <!--            </plugin>-->
-=======
-            <plugin>
-                <groupId>org.scalatest</groupId>
-                <artifactId>scalatest-maven-plugin</artifactId>
-                <version>1.0</version>
-                <configuration>
-                    <stdout>F</stdout>
-                    <reportsDirectory>${project.build.directory}/surefire-reports</reportsDirectory>
-                    <junitxml>.</junitxml>
-                    <filereports>WDF TestSuite.txt</filereports>
-                </configuration>
-                <executions>
-                    <execution>
-                        <id>test</id>
-                        <goals>
-                            <goal>test</goal>
-                        </goals>
-                    </execution>
-                </executions>
-            </plugin>
->>>>>>> 1fc09e1b
 
             <plugin>
                 <groupId>org.scalastyle</groupId>
